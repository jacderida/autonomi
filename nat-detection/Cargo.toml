--- conflicted
+++ resolved
@@ -18,13 +18,8 @@
 
 [dependencies]
 ant-build-info = { path = "../ant-build-info", version = "0.1.27" }
-<<<<<<< HEAD
-ant-networking = { path = "../ant-networking", version = "0.3.11" }
-ant-protocol = { path = "../ant-protocol", version = "1.0.4" }
-=======
 ant-networking = { path = "../ant-networking", version = "0.3.12" }
 ant-protocol = { path = "../ant-protocol", version = "1.0.5" }
->>>>>>> 38efcecc
 clap = { version = "4.5.4", features = ["derive"] }
 clap-verbosity-flag = "2.2.0"
 color-eyre = { version = "0.6", default-features = false }
