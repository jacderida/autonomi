--- conflicted
+++ resolved
@@ -68,11 +68,7 @@
     "autonat",
 ] }
 num-traits = "0.2"
-<<<<<<< HEAD
-prometheus-client = { version = "0.23", optional = true }
-=======
 prometheus-client = { version = "0.23.1", optional = true }
->>>>>>> dca9e0dc
 # watch out updating this, protoc compiler needs to be installed on all build systems
 # arm builds + musl are very problematic
 prost = { version = "0.9" }
