// Copyright 2024 MaidSafe.net limited.
//
// This SAFE Network Software is licensed to you under The General Public License (GPL), version 3.
// Unless required by applicable law or agreed to in writing, the SAFE Network Software distributed
// under the GPL Licence is distributed on an "AS IS" BASIS, WITHOUT WARRANTIES OR CONDITIONS OF ANY
// KIND, either express or implied. Please review the Licences for the specific language governing
// permissions and limitations relating to use of the SAFE Network Software.

#[macro_use]
extern crate tracing;

mod rpc_service;
mod subcommands;

use crate::subcommands::EvmNetworkCommand;
use ant_bootstrap::{BootstrapCacheConfig, BootstrapCacheStore, PeersArgs};
use ant_evm::{get_evm_network, EvmNetwork, RewardsAddress};
use ant_logging::metrics::init_metrics;
use ant_logging::{Level, LogFormat, LogOutputDest, ReloadHandle};
use ant_node::{Marker, NodeBuilder, NodeEvent, NodeEventsReceiver};
use ant_protocol::{
    node::get_antnode_root_dir,
    node_rpc::{NodeCtrl, StopResult},
    version,
};
use clap::{command, Parser};
use color_eyre::{eyre::eyre, Result};
use const_hex::traits::FromHex;
use libp2p::{identity::Keypair, PeerId};
use std::{
    env,
    io::Write,
    net::{IpAddr, Ipv4Addr, SocketAddr},
    path::{Path, PathBuf},
    process::Command,
    time::Duration,
};
use sysinfo::{self, System};
use tokio::{
    runtime::Runtime,
    sync::{broadcast::error::RecvError, mpsc},
    time::sleep,
};
use tracing_appender::non_blocking::WorkerGuard;

#[derive(Debug, Clone)]
pub enum LogOutputDestArg {
    Stdout,
    DataDir,
    Path(PathBuf),
}

impl std::fmt::Display for LogOutputDestArg {
    fn fmt(&self, f: &mut std::fmt::Formatter<'_>) -> std::fmt::Result {
        match self {
            LogOutputDestArg::Stdout => write!(f, "stdout"),
            LogOutputDestArg::DataDir => write!(f, "data-dir"),
            LogOutputDestArg::Path(path) => write!(f, "{}", path.display()),
        }
    }
}

pub fn parse_log_output(val: &str) -> Result<LogOutputDestArg> {
    match val {
        "stdout" => Ok(LogOutputDestArg::Stdout),
        "data-dir" => Ok(LogOutputDestArg::DataDir),
        // The path should be a directory, but we can't use something like `is_dir` to check
        // because the path doesn't need to exist. We can create it for the user.
        value => Ok(LogOutputDestArg::Path(PathBuf::from(value))),
    }
}

// Please do not remove the blank lines in these doc comments.
// They are used for inserting line breaks when the help menu is rendered in the UI.
#[derive(Parser, Debug)]
#[command(disable_version_flag = true)]
#[clap(name = "antnode cli", version = env!("CARGO_PKG_VERSION"))]
struct Opt {
    /// Specify whether the node is operating from a home network and situated behind a NAT without port forwarding
    /// capabilities. Setting this to true, activates hole-punching to facilitate direct connections from other nodes.
    ///
    /// If this not enabled and you're behind a NAT, the node is terminated.
    #[clap(long, default_value_t = false)]
    home_network: bool,

    /// Try to use UPnP to open a port in the home router and allow incoming connections.
    #[cfg(feature = "upnp")]
    #[clap(long, default_value_t = false)]
    upnp: bool,

    /// Specify the logging output destination.
    ///
    /// Valid values are "stdout", "data-dir", or a custom path.
    ///
    /// `data-dir` is the default value.
    ///
    /// The data directory location is platform specific:
    ///  - Linux: $HOME/.local/share/autonomi/node/<peer-id>/logs
    ///  - macOS: $HOME/Library/Application Support/autonomi/node/<peer-id>/logs
    ///  - Windows: C:\Users\<username>\AppData\Roaming\autonomi\node\<peer-id>\logs
    #[expect(rustdoc::invalid_html_tags)]
    #[clap(long, default_value_t = LogOutputDestArg::DataDir, value_parser = parse_log_output, verbatim_doc_comment)]
    log_output_dest: LogOutputDestArg,

    /// Specify the logging format.
    ///
    /// Valid values are "default" or "json".
    ///
    /// If the argument is not used, the default format will be applied.
    #[clap(long, value_parser = LogFormat::parse_from_str, verbatim_doc_comment)]
    log_format: Option<LogFormat>,

    /// Specify the maximum number of uncompressed log files to store.
    ///
    /// This argument is ignored if `log_output_dest` is set to "stdout"
    ///
    /// After reaching this limit, the older files are archived to save space.
    /// You can also specify the maximum number of archived log files to keep.
    #[clap(long, verbatim_doc_comment)]
    max_log_files: Option<usize>,

    /// Specify the maximum number of archived log files to store.
    ///
    /// This argument is ignored if `log_output_dest` is set to "stdout"
    ///
    /// After reaching this limit, the older archived files are deleted.
    #[clap(long, verbatim_doc_comment)]
    max_archived_log_files: Option<usize>,

    /// Specify the network ID to use. This will allow you to run the node on a different network.
    ///
    /// By default, the network ID is set to 1, which represents the mainnet.
    #[clap(long, verbatim_doc_comment)]
    network_id: Option<u8>,

    /// Specify the rewards address.
    /// The rewards address is the address that will receive the rewards for the node.
    /// It should be a valid EVM address.
    #[clap(long)]
    rewards_address: Option<String>,

    /// Specify the EVM network to use.
    /// The network can either be a pre-configured one or a custom network.
    /// When setting a custom network, you must specify the RPC URL to a fully synced node and
    /// the addresses of the network token and chunk payments contracts.
    #[command(subcommand)]
    evm_network: Option<EvmNetworkCommand>,

    /// Specify the node's data directory.
    ///
    /// If not provided, the default location is platform specific:
    ///  - Linux: $HOME/.local/share/autonomi/node/<peer-id>
    ///  - macOS: $HOME/Library/Application Support/autonomi/node/<peer-id>
    ///  - Windows: C:\Users\<username>\AppData\Roaming\autonomi\node\<peer-id>
    #[expect(rustdoc::invalid_html_tags)]
    #[clap(long, verbatim_doc_comment)]
    root_dir: Option<PathBuf>,

    /// Specify the port to listen on.
    ///
    /// The special value `0` will cause the OS to assign a random port.
    #[clap(long, default_value_t = 0)]
    port: u16,

    /// Specify the IP to listen on.
    ///
    /// The special value `0.0.0.0` binds to all network interfaces available.
    #[clap(long, default_value_t = IpAddr::V4(Ipv4Addr::UNSPECIFIED))]
    ip: IpAddr,

    #[command(flatten)]
    peers: PeersArgs,

    /// Enable the admin/control RPC service by providing an IP and port for it to listen on.
    ///
    /// The RPC service can be used for querying information about the running node.
    #[clap(long)]
    rpc: Option<SocketAddr>,

    #[cfg(feature = "open-metrics")]
    /// Specify the port for the OpenMetrics server.
    ///
    /// If set, `--enable-metrics-server` will automatically be set to true.
    /// If not set, you must manually specify `--enable-metrics-server` and a port will be selected at random.
    #[clap(long, default_value_t = 0)]
    metrics_server_port: u16,

    #[cfg(feature = "open-metrics")]
    /// Start the metrics server.
    ///
    /// This is automatically enabled if `metrics_server_port` is specified.
    #[clap(
        long,
        default_value_t = false,
        required_if_eq("metrics_server_port", "0")
    )]
    enable_metrics_server: bool,

    /// Print the crate version.
    #[clap(long)]
    crate_version: bool,

    /// Print the network protocol version.
    #[clap(long)]
    protocol_version: bool,

    /// Print the package version.
    #[cfg(not(feature = "nightly"))]
    #[clap(long)]
    package_version: bool,

    /// Print version information.
    #[clap(long)]
    version: bool,
}

fn main() -> Result<()> {
    color_eyre::install()?;
    let opt = Opt::parse();

    if let Some(network_id) = opt.network_id {
        version::set_network_id(network_id);
    }

    let identify_protocol_str = version::IDENTIFY_PROTOCOL_STR
        .read()
        .expect("Failed to obtain read lock for IDENTIFY_PROTOCOL_STR");
    if opt.version {
        println!(
            "{}",
            ant_build_info::version_string(
                "Autonomi Node",
                env!("CARGO_PKG_VERSION"),
                Some(&identify_protocol_str)
            )
        );
        return Ok(());
    }

    // evm config
    let rewards_address = RewardsAddress::from_hex(opt.rewards_address.as_ref().expect(
        "the following required arguments were not provided: --rewards-address <REWARDS_ADDRESS>",
    ))?;

    if opt.crate_version {
        println!("Crate version: {}", env!("CARGO_PKG_VERSION"));
        return Ok(());
    }

    if opt.protocol_version {
        println!("Network version: {identify_protocol_str}");
        return Ok(());
    }

    #[cfg(not(feature = "nightly"))]
    if opt.package_version {
        println!("Package version: {}", ant_build_info::package_version());
        return Ok(());
    }

    let evm_network: EvmNetwork = match opt.evm_network.as_ref() {
        Some(evm_network) => Ok(evm_network.clone().into()),
        None => match get_evm_network(opt.peers.local) {
            Ok(net) => Ok(net),
            Err(_) => Err(eyre!(
                "EVM network not specified. Please specify a network using the subcommand or by setting the `EVM_NETWORK` environment variable."
            )),
        },
    }?;

    println!("EVM network: {evm_network:?}");

    let node_socket_addr = SocketAddr::new(opt.ip, opt.port);
    let (root_dir, keypair) = get_root_dir_and_keypair(&opt.root_dir)?;

    let (log_output_dest, log_reload_handle, _log_appender_guard) =
        init_logging(&opt, keypair.public().to_peer_id())?;

    let rt = Runtime::new()?;
    let mut bootstrap_cache = BootstrapCacheStore::new_from_peers_args(
        &opt.peers,
        Some(BootstrapCacheConfig::default_config()?),
    )?;
    // To create the file before startup if it doesn't exist.
    bootstrap_cache.sync_and_flush_to_disk(true)?;

    let msg = format!(
        "Running {} v{}",
        env!("CARGO_BIN_NAME"),
        env!("CARGO_PKG_VERSION")
    );
    info!("\n{}\n{}", msg, "=".repeat(msg.len()));

    ant_build_info::log_version_info(env!("CARGO_PKG_VERSION"), &identify_protocol_str);
    debug!(
        "antnode built with git version: {}",
        ant_build_info::git_info()
    );

    info!(
        "Node started with bootstrap cache containing {} peers",
        bootstrap_cache.peer_count()
    );

    // Create a tokio runtime per `run_node` attempt, this ensures
    // any spawned tasks are closed before we would attempt to run
    // another process with these args.
<<<<<<< HEAD
    if opt.peers.local {
        rt.spawn(init_metrics(std::process::id()));
    }
    let initial_peres = rt.block_on(opt.peers.get_addrs(None, Some(100)))?;
    debug!("Node's owner set to: {:?}", opt.owner);
=======
    #[cfg(feature = "local")]
    rt.spawn(init_metrics(std::process::id()));

    let initial_peers = rt.block_on(opt.peers.get_addrs(None, Some(100)))?;
>>>>>>> 225a5edc
    let restart_options = rt.block_on(async move {
        let mut node_builder = NodeBuilder::new(
            keypair,
            rewards_address,
            evm_network,
            node_socket_addr,
            opt.peers.local,
            root_dir,
            #[cfg(feature = "upnp")]
            opt.upnp,
        );
        node_builder.initial_peers(initial_peers);
        node_builder.bootstrap_cache(bootstrap_cache);
        node_builder.is_behind_home_network(opt.home_network);
        #[cfg(feature = "open-metrics")]
        let mut node_builder = node_builder;
        // if enable flag is provided or only if the port is specified then enable the server by setting Some()
        #[cfg(feature = "open-metrics")]
        let metrics_server_port = if opt.enable_metrics_server || opt.metrics_server_port != 0 {
            Some(opt.metrics_server_port)
        } else {
            None
        };
        #[cfg(feature = "open-metrics")]
        node_builder.metrics_server_port(metrics_server_port);
        let restart_options =
            run_node(node_builder, opt.rpc, &log_output_dest, log_reload_handle).await?;

        Ok::<_, eyre::Report>(restart_options)
    })?;

    // actively shut down the runtime
    rt.shutdown_timeout(Duration::from_secs(2));

    // Restart only if we received a restart command.
    if let Some((retain_peer_id, root_dir, port)) = restart_options {
        start_new_node_process(retain_peer_id, root_dir, port);
        println!("A new node process has been started successfully.");
    } else {
        println!("The node process has been stopped.");
    }

    Ok(())
}

/// Start a node with the given configuration.
/// Returns:
/// - `Ok(Some(_))` if we receive a restart request.
/// - `Ok(None)` if we want to shutdown the node.
/// - `Err(_)` if we want to shutdown the node with an error.
async fn run_node(
    node_builder: NodeBuilder,
    rpc: Option<SocketAddr>,
    log_output_dest: &str,
    log_reload_handle: ReloadHandle,
) -> Result<Option<(bool, PathBuf, u16)>> {
    let started_instant = std::time::Instant::now();

    info!("Starting node ...");
    let running_node = node_builder.build_and_run()?;

    println!(
        "
Node started

PeerId is {}
You can check your reward balance by running:
`safe wallet balance --peer-id={}`
    ",
        running_node.peer_id(),
        running_node.peer_id()
    );

    // write the PID to the root dir
    let pid = std::process::id();
    let pid_file = running_node.root_dir_path().join("antnode.pid");
    std::fs::write(pid_file, pid.to_string().as_bytes())?;

    // Channel to receive node ctrl cmds from RPC service (if enabled), and events monitoring task
    let (ctrl_tx, mut ctrl_rx) = mpsc::channel::<NodeCtrl>(5);

    // Monitor `NodeEvents`
    let node_events_rx = running_node.node_events_channel().subscribe();
    monitor_node_events(node_events_rx, ctrl_tx.clone());

    // Monitor ctrl-c
    let ctrl_tx_clone = ctrl_tx.clone();
    tokio::spawn(async move {
        if let Err(err) = tokio::signal::ctrl_c().await {
            // I/O error, ignore/print the error, but continue to handle as if ctrl-c was received
            warn!("Listening to ctrl-c error: {err}");
        }
        if let Err(err) = ctrl_tx_clone
            .send(NodeCtrl::Stop {
                delay: Duration::from_secs(1),
                result: StopResult::Error(eyre!("Ctrl-C received!")),
            })
            .await
        {
            error!("Failed to send node control msg to antnode bin main thread: {err}");
        }
    });
    let ctrl_tx_clone_cpu = ctrl_tx.clone();
    // Monitor host CPU usage
    tokio::spawn(async move {
        use rand::{thread_rng, Rng};

        const CPU_CHECK_INTERVAL: Duration = Duration::from_secs(60);
        const CPU_USAGE_THRESHOLD: f32 = 50.0;
        const HIGH_CPU_CONSECUTIVE_LIMIT: u8 = 5;
        const NODE_STOP_DELAY: Duration = Duration::from_secs(1);
        const INITIAL_DELAY_MIN_S: u64 = 10;
        const INITIAL_DELAY_MAX_S: u64 =
            HIGH_CPU_CONSECUTIVE_LIMIT as u64 * CPU_CHECK_INTERVAL.as_secs();
        const JITTER_MIN_S: u64 = 1;
        const JITTER_MAX_S: u64 = 15;

        let mut sys = System::new_all();

        let mut high_cpu_count: u8 = 0;

        // Random initial delay between 1 and 5 minutes
        let initial_delay =
            Duration::from_secs(thread_rng().gen_range(INITIAL_DELAY_MIN_S..=INITIAL_DELAY_MAX_S));
        tokio::time::sleep(initial_delay).await;

        loop {
            sys.refresh_cpu();
            let cpu_usage = sys.global_cpu_info().cpu_usage();

            if cpu_usage > CPU_USAGE_THRESHOLD {
                high_cpu_count += 1;
            } else {
                high_cpu_count = 0;
            }

            if high_cpu_count >= HIGH_CPU_CONSECUTIVE_LIMIT {
                if let Err(err) = ctrl_tx_clone_cpu
                    .send(NodeCtrl::Stop {
                        delay: NODE_STOP_DELAY,
                        result: StopResult::Success(format!("Excess host CPU %{CPU_USAGE_THRESHOLD} detected for {HIGH_CPU_CONSECUTIVE_LIMIT} consecutive minutes!")),
                    })
                    .await
                {
                    error!("Failed to send node control msg to antnode bin main thread: {err}");
                }
                break;
            }

            // Add jitter to the interval
            let jitter = Duration::from_secs(thread_rng().gen_range(JITTER_MIN_S..=JITTER_MAX_S));
            tokio::time::sleep(CPU_CHECK_INTERVAL + jitter).await;
        }
    });

    // Start up gRPC interface if enabled by user
    if let Some(addr) = rpc {
        rpc_service::start_rpc_service(
            addr,
            log_output_dest,
            running_node.clone(),
            ctrl_tx,
            started_instant,
            log_reload_handle,
        );
    }

    // Keep the node and gRPC service (if enabled) running.
    // We'll monitor any NodeCtrl cmd to restart/stop/update,
    loop {
        match ctrl_rx.recv().await {
            Some(NodeCtrl::Restart {
                delay,
                retain_peer_id,
            }) => {
                let root_dir = running_node.root_dir_path();
                let node_port = running_node.get_node_listening_port().await?;

                let msg = format!("Node is restarting in {delay:?}...");
                info!("{msg}");
                println!("{msg} Node path: {log_output_dest}");
                sleep(delay).await;

                return Ok(Some((retain_peer_id, root_dir, node_port)));
            }
            Some(NodeCtrl::Stop { delay, result }) => {
                let msg = format!("Node is stopping in {delay:?}...");
                info!("{msg}");
                println!("{msg} Node log path: {log_output_dest}");
                sleep(delay).await;
                match result {
                    StopResult::Success(message) => {
                        info!("Node stopped successfully: {}", message);
                        return Ok(None);
                    }
                    StopResult::Error(cause) => {
                        error!("Node stopped with error: {}", cause);
                        return Err(cause);
                    }
                }
            }
            Some(NodeCtrl::Update(_delay)) => {
                // TODO: implement self-update once antnode app releases are published again
                println!("No self-update supported yet.");
            }
            None => {
                info!("Internal node ctrl cmds channel has been closed, restarting node");
                break Err(eyre!("Internal node ctrl cmds channel has been closed"));
            }
        }
    }
}

fn monitor_node_events(mut node_events_rx: NodeEventsReceiver, ctrl_tx: mpsc::Sender<NodeCtrl>) {
    let _handle = tokio::spawn(async move {
        loop {
            match node_events_rx.recv().await {
                Ok(NodeEvent::ConnectedToNetwork) => Marker::NodeConnectedToNetwork.log(),
                Ok(NodeEvent::ChannelClosed) | Err(RecvError::Closed) => {
                    if let Err(err) = ctrl_tx
                        .send(NodeCtrl::Stop {
                            delay: Duration::from_secs(1),
                            result: StopResult::Error(eyre!("Node events channel closed!")),
                        })
                        .await
                    {
                        error!("Failed to send node control msg to antnode bin main thread: {err}");
                        break;
                    }
                }
                Ok(NodeEvent::TerminateNode(reason)) => {
                    if let Err(err) = ctrl_tx
                        .send(NodeCtrl::Stop {
                            delay: Duration::from_secs(1),
                            result: StopResult::Error(eyre!("Node terminated due to: {reason:?}")),
                        })
                        .await
                    {
                        error!("Failed to send node control msg to antnode bin main thread: {err}");
                        break;
                    }
                }
                Ok(event) => {
                    /* we ignore other events */
                    debug!("Currently ignored node event {event:?}");
                }
                Err(RecvError::Lagged(n)) => {
                    warn!("Skipped {n} node events!");
                    continue;
                }
            }
        }
    });
}

fn init_logging(opt: &Opt, peer_id: PeerId) -> Result<(String, ReloadHandle, Option<WorkerGuard>)> {
    let logging_targets = vec![
        ("ant_bootstrap".to_string(), Level::INFO),
        ("ant_build_info".to_string(), Level::DEBUG),
        ("ant_evm".to_string(), Level::DEBUG),
        ("ant_logging".to_string(), Level::DEBUG),
        ("ant_networking".to_string(), Level::INFO),
        ("ant_node".to_string(), Level::DEBUG),
        ("ant_protocol".to_string(), Level::DEBUG),
        ("ant_registers".to_string(), Level::DEBUG),
        ("antnode".to_string(), Level::DEBUG),
    ];

    let output_dest = match &opt.log_output_dest {
        LogOutputDestArg::Stdout => LogOutputDest::Stdout,
        LogOutputDestArg::DataDir => {
            let path = get_antnode_root_dir(peer_id)?.join("logs");
            LogOutputDest::Path(path)
        }
        LogOutputDestArg::Path(path) => LogOutputDest::Path(path.clone()),
    };

    #[cfg(not(feature = "otlp"))]
    let (reload_handle, log_appender_guard) = {
        let mut log_builder = ant_logging::LogBuilder::new(logging_targets);
        log_builder.output_dest(output_dest.clone());
        log_builder.format(opt.log_format.unwrap_or(LogFormat::Default));
        if let Some(files) = opt.max_log_files {
            log_builder.max_log_files(files);
        }
        if let Some(files) = opt.max_archived_log_files {
            log_builder.max_archived_log_files(files);
        }

        log_builder.initialize()?
    };

    #[cfg(feature = "otlp")]
    let (_rt, reload_handle, log_appender_guard) = {
        // init logging in a separate runtime if we are sending traces to an opentelemetry server
        let rt = Runtime::new()?;
        let (reload_handle, log_appender_guard) = rt.block_on(async {
            let mut log_builder = ant_logging::LogBuilder::new(logging_targets);
            log_builder.output_dest(output_dest.clone());
            log_builder.format(opt.log_format.unwrap_or(LogFormat::Default));
            if let Some(files) = opt.max_log_files {
                log_builder.max_log_files(files);
            }
            if let Some(files) = opt.max_archived_log_files {
                log_builder.max_archived_log_files(files);
            }
            log_builder.initialize()
        })?;
        (rt, reload_handle, log_appender_guard)
    };

    Ok((output_dest.to_string(), reload_handle, log_appender_guard))
}

fn create_secret_key_file(path: impl AsRef<Path>) -> Result<std::fs::File, std::io::Error> {
    let mut opt = std::fs::OpenOptions::new();
    opt.write(true).create_new(true);

    // On Unix systems, make sure only the current user can read/write.
    #[cfg(unix)]
    {
        use std::os::unix::fs::OpenOptionsExt;
        opt.mode(0o600);
    }

    opt.open(path)
}

fn keypair_from_path(path: impl AsRef<Path>) -> Result<Keypair> {
    let keypair = match std::fs::read(&path) {
        // If the file is opened successfully, read the key from it
        Ok(key) => {
            let keypair = Keypair::ed25519_from_bytes(key)
                .map_err(|err| eyre!("could not read ed25519 key from file: {err}"))?;

            info!("loaded secret key from file: {:?}", path.as_ref());

            keypair
        }
        // In case the file is not found, generate a new keypair and write it to the file
        Err(err) if err.kind() == std::io::ErrorKind::NotFound => {
            let secret_key = libp2p::identity::ed25519::SecretKey::generate();
            let mut file = create_secret_key_file(&path)
                .map_err(|err| eyre!("could not create secret key file: {err}"))?;
            file.write_all(secret_key.as_ref())?;

            info!("generated new key and stored to file: {:?}", path.as_ref());

            libp2p::identity::ed25519::Keypair::from(secret_key).into()
        }
        // Else the file can't be opened, for whatever reason (e.g. permissions).
        Err(err) => {
            return Err(eyre!("failed to read secret key file: {err}"));
        }
    };

    Ok(keypair)
}

/// The keypair is located inside the root directory. At the same time, when no dir is specified,
/// the dir name is derived from the keypair used in the application: the peer ID is used as the directory name.
fn get_root_dir_and_keypair(root_dir: &Option<PathBuf>) -> Result<(PathBuf, Keypair)> {
    match root_dir {
        Some(dir) => {
            std::fs::create_dir_all(dir)?;

            let secret_key_path = dir.join("secret-key");
            Ok((dir.clone(), keypair_from_path(secret_key_path)?))
        }
        None => {
            let secret_key = libp2p::identity::ed25519::SecretKey::generate();
            let keypair: Keypair =
                libp2p::identity::ed25519::Keypair::from(secret_key.clone()).into();
            let peer_id = keypair.public().to_peer_id();

            let dir = get_antnode_root_dir(peer_id)?;
            std::fs::create_dir_all(&dir)?;

            let secret_key_path = dir.join("secret-key");

            let mut file = create_secret_key_file(secret_key_path)
                .map_err(|err| eyre!("could not create secret key file: {err}"))?;
            file.write_all(secret_key.as_ref())?;

            Ok((dir, keypair))
        }
    }
}

/// Starts a new process running the binary with the same args as
/// the current process
/// Optionally provide the node's root dir and listen port to retain it's PeerId
fn start_new_node_process(retain_peer_id: bool, root_dir: PathBuf, port: u16) {
    // Retrieve the current executable's path
    let current_exe = env::current_exe().expect("could not get current executable path");

    // Retrieve the command-line arguments passed to this process
    let args: Vec<String> = env::args().collect();

    info!("Original args are: {args:?}");
    info!("Current exe is: {current_exe:?}");

    // Convert current exe path to string, log an error and return if it fails
    let current_exe = match current_exe.to_str() {
        Some(s) => {
            // remove "(deleted)" string from current exe path
            if s.contains(" (deleted)") {
                warn!("The current executable path contains ' (deleted)', which may lead to unexpected behavior. This has been removed from the exe location string");
                s.replace(" (deleted)", "")
            } else {
                s.to_string()
            }
        }
        None => {
            error!("Failed to convert current executable path to string");
            return;
        }
    };

    // Create a new Command instance to run the current executable
    let mut cmd = Command::new(current_exe);

    // Set the arguments for the new Command
    cmd.args(&args[1..]); // Exclude the first argument (binary path)

    if retain_peer_id {
        cmd.arg("--root-dir");
        cmd.arg(format!("{root_dir:?}"));
        cmd.arg("--port");
        cmd.arg(port.to_string());
    }

    warn!(
        "Attempting to start a new process as node process loop has been broken: {:?}",
        cmd
    );
    // Execute the command
    let _handle = match cmd.spawn() {
        Ok(status) => status,
        Err(e) => {
            // Do not return an error as this isn't a critical failure.
            // The current node can continue.
            eprintln!("Failed to execute hard-restart command: {e:?}");
            error!("Failed to execute hard-restart command: {e:?}");

            return;
        }
    };
}<|MERGE_RESOLUTION|>--- conflicted
+++ resolved
@@ -305,18 +305,10 @@
     // Create a tokio runtime per `run_node` attempt, this ensures
     // any spawned tasks are closed before we would attempt to run
     // another process with these args.
-<<<<<<< HEAD
     if opt.peers.local {
         rt.spawn(init_metrics(std::process::id()));
     }
-    let initial_peres = rt.block_on(opt.peers.get_addrs(None, Some(100)))?;
-    debug!("Node's owner set to: {:?}", opt.owner);
-=======
-    #[cfg(feature = "local")]
-    rt.spawn(init_metrics(std::process::id()));
-
     let initial_peers = rt.block_on(opt.peers.get_addrs(None, Some(100)))?;
->>>>>>> 225a5edc
     let restart_options = rt.block_on(async move {
         let mut node_builder = NodeBuilder::new(
             keypair,
