--- conflicted
+++ resolved
@@ -2,11 +2,7 @@
 authors = ["MaidSafe Developers <dev@maidsafe.net>"]
 description = "Node Launchpad"
 name = "node-launchpad"
-<<<<<<< HEAD
-version = "0.3.13"
-=======
 version = "0.3.14"
->>>>>>> 114adcb3
 edition = "2021"
 license = "GPL-3.0"
 homepage = "https://maidsafe.net"
