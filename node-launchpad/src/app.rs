--- conflicted
+++ resolved
@@ -73,16 +73,12 @@
         };
         debug!("Data dir path for nodes: {data_dir_path:?}");
 
-<<<<<<< HEAD
-        // App data validations
-=======
         // App data default values
         let connection_mode = app_data
             .connection_mode
             .unwrap_or(ConnectionMode::Automatic);
         let port_from = app_data.port_from.unwrap_or(PORT_MIN);
         let port_to = app_data.port_to.unwrap_or(PORT_MAX);
->>>>>>> 114adcb3
         let storage_mountpoint = app_data
             .storage_mountpoint
             .clone()
@@ -118,17 +114,11 @@
 
         // Popups
         let reset_nodes = ResetNodesPopup::default();
-<<<<<<< HEAD
-        let discord_username_input = BetaProgramme::new(app_data.discord_username.clone());
-        let manage_nodes = ManageNodes::new(app_data.nodes_to_start, storage_mountpoint.clone())?;
-        let change_drive = ChangeDrivePopup::new(storage_mountpoint.clone())?;
-=======
         let manage_nodes = ManageNodes::new(app_data.nodes_to_start, storage_mountpoint.clone())?;
         let change_drive = ChangeDrivePopup::new(storage_mountpoint.clone())?;
         let change_connection_mode = ChangeConnectionModePopUp::new(connection_mode)?;
         let port_range = PortRangePopUp::new(connection_mode, port_from, port_to);
         let beta_programme = BetaProgramme::new(app_data.discord_username.clone());
->>>>>>> 114adcb3
 
         Ok(Self {
             config,
@@ -290,17 +280,7 @@
                     }
                     Action::StoreNodesToStart(ref count) => {
                         debug!("Storing nodes to start: {count:?}");
-<<<<<<< HEAD
-                        self.app_data.nodes_to_start = count;
-                        self.app_data.save(None)?;
-                    }
-                    Action::StoreStorageDrive(ref drive_mountpoint, ref drive_name) => {
-                        debug!("Storing storage drive: {drive_mountpoint:?}, {drive_name:?}");
-                        self.app_data.storage_mountpoint = Some(drive_mountpoint.clone());
-                        self.app_data.storage_drive = Some(drive_name.as_str().to_string());
-=======
                         self.app_data.nodes_to_start = *count;
->>>>>>> 114adcb3
                         self.app_data.save(None)?;
                     }
                     _ => {}
@@ -346,25 +326,17 @@
 
         let mountpoint = get_primary_mount_point();
 
-<<<<<<< HEAD
-        // Create a valid configuration file
-=======
         // Create a valid configuration file with all fields
->>>>>>> 114adcb3
         let valid_config = format!(
             r#"
         {{
             "discord_username": "happy_user",
             "nodes_to_start": 5,
             "storage_mountpoint": "{}",
-<<<<<<< HEAD
-            "storage_drive": "C:"
-=======
             "storage_drive": "C:",
             "connection_mode": "Automatic",
             "port_from": 12000,
             "port_to": 13000
->>>>>>> 114adcb3
         }}
         "#,
             mountpoint.display()
@@ -383,15 +355,6 @@
 
         match app_result {
             Ok(app) => {
-<<<<<<< HEAD
-                // Check if the discord_username and nodes_to_start were correctly loaded
-                assert_eq!(app.app_data.discord_username, "happy_user");
-                assert_eq!(app.app_data.nodes_to_start, 5);
-                // Check if the storage_mountpoint is set correctly
-                assert_eq!(app.app_data.storage_mountpoint, Some(mountpoint));
-                // Check if the storage_drive is set correctly
-                assert_eq!(app.app_data.storage_drive, Some("C:".to_string()));
-=======
                 // Check if all fields were correctly loaded
                 assert_eq!(app.app_data.discord_username, "happy_user");
                 assert_eq!(app.app_data.nodes_to_start, 5);
@@ -403,7 +366,6 @@
                 );
                 assert_eq!(app.app_data.port_from, Some(12000));
                 assert_eq!(app.app_data.port_to, Some(13000));
->>>>>>> 114adcb3
 
                 write!(output, "App created successfully with valid configuration")?;
             }
@@ -431,13 +393,6 @@
         let temp_dir = tempdir()?;
         let test_app_data_path = temp_dir.path().join("test_app_data.json");
 
-<<<<<<< HEAD
-        // Create a custom configuration file with only the first two settings
-        let custom_config = r#"
-        {
-            "discord_username": "test_user",
-            "nodes_to_start": 3
-=======
         // Create a custom configuration file with only some settings
         let custom_config = r#"
         {
@@ -446,7 +401,6 @@
             "connection_mode": "Custom Ports",
             "port_from": 12000,
             "port_to": 13000
->>>>>>> 114adcb3
         }
         "#;
         std::fs::write(&test_app_data_path, custom_config)?;
@@ -462,15 +416,6 @@
 
         match app_result {
             Ok(app) => {
-<<<<<<< HEAD
-                // Check if the discord_username and nodes_to_start were correctly loaded
-                assert_eq!(app.app_data.discord_username, "test_user");
-                assert_eq!(app.app_data.nodes_to_start, 3);
-                // Check if the storage_mountpoint is None (not set)
-                assert_eq!(app.app_data.storage_mountpoint, None);
-                // Check if the storage_drive is None (not set)
-                assert_eq!(app.app_data.storage_drive, None);
-=======
                 // Check if the fields were correctly loaded
                 assert_eq!(app.app_data.discord_username, "test_user");
                 assert_eq!(app.app_data.nodes_to_start, 3);
@@ -485,7 +430,6 @@
                 );
                 assert_eq!(app.app_data.port_from, Some(12000));
                 assert_eq!(app.app_data.port_to, Some(13000));
->>>>>>> 114adcb3
 
                 write!(
                     output,
@@ -530,10 +474,6 @@
             Ok(app) => {
                 assert_eq!(app.app_data.discord_username, "");
                 assert_eq!(app.app_data.nodes_to_start, 1);
-<<<<<<< HEAD
-                assert_eq!(app.app_data.storage_mountpoint, None);
-                assert_eq!(app.app_data.storage_drive, None);
-=======
                 assert!(app.app_data.storage_mountpoint.is_some());
                 assert!(app.app_data.storage_drive.is_some());
                 assert_eq!(
@@ -542,7 +482,6 @@
                 );
                 assert_eq!(app.app_data.port_from, Some(PORT_MIN));
                 assert_eq!(app.app_data.port_to, Some(PORT_MAX));
->>>>>>> 114adcb3
 
                 write!(
                     output,
@@ -579,14 +518,10 @@
             "discord_username": "test_user",
             "nodes_to_start": 5,
             "storage_mountpoint": "/non/existent/path",
-<<<<<<< HEAD
-            "storage_drive": "Z:"
-=======
             "storage_drive": "Z:",
             "connection_mode": "Custom Ports",
             "port_from": 12000,
             "port_to": 13000
->>>>>>> 114adcb3
         }
         "#;
         std::fs::write(&config_path, invalid_config)?;
@@ -616,8 +551,6 @@
 
         Ok(())
     }
-<<<<<<< HEAD
-=======
 
     #[tokio::test]
     async fn test_app_default_connection_mode_and_ports() -> Result<()> {
@@ -665,5 +598,4 @@
 
         Ok(())
     }
->>>>>>> 114adcb3
 }