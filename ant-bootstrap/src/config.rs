--- conflicted
+++ resolved
@@ -24,11 +24,7 @@
 /// Maximum number of addresses to store for a Peer
 const MAX_ADDRS_PER_PEER: usize = 3;
 
-<<<<<<< HEAD
 // Min time until we save the bootstrap cache to disk. 30 secs
-=======
-// Min time until we save the bootstrap cache to disk. 30 seconds
->>>>>>> 94d378aa
 const MIN_BOOTSTRAP_CACHE_SAVE_INTERVAL: Duration = Duration::from_secs(30);
 
 // Max time until we save the bootstrap cache to disk. 3 hours
