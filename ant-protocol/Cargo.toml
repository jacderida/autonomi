--- conflicted
+++ resolved
@@ -23,11 +23,7 @@
 custom_debug = "~0.6.1"
 dirs-next = "~2.0.0"
 hex = "~0.4.3"
-<<<<<<< HEAD
-libp2p = { version = "0.56.0", features = ["identify", "kad", "metrics"] }
-=======
 libp2p = { version = "0.56.0", features = ["identify", "kad"] }
->>>>>>> dca9e0dc
 prometheus-client = { version = "0.23.1" }
 prost = { version = "0.9", optional = true }
 rand = "0.8"
