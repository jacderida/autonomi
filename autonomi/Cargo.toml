[package]
authors = ["MaidSafe Developers <dev@maidsafe.net>"]
description = "Autonomi client API"
name = "autonomi"
license = "GPL-3.0"
version = "0.4.6"
edition = "2021"
homepage = "https://maidsafe.net"
readme = "README.md"
repository = "https://github.com/maidsafe/autonomi"

[lib]
name = "autonomi"
crate-type = ["cdylib", "rlib"]

[[example]]
name = "data_and_archive"

[[example]]
name = "put_and_dir_upload"

[features]
default = []
external-signer = ["ant-evm/external-signer"]
extension-module = ["pyo3/extension-module", "pyo3-async-runtimes"]
loud = []

[dependencies]
<<<<<<< HEAD
ant-bootstrap = { path = "../ant-bootstrap", version = "0.2.2" }
ant-evm = { path = "../ant-evm", version = "0.1.13" }
ant-protocol = { path = "../ant-protocol", version = "1.0.4" }
=======
ant-bootstrap = { path = "../ant-bootstrap", version = "0.2.3" }
ant-evm = { path = "../ant-evm", version = "0.1.14" }
ant-networking = { path = "../ant-networking", version = "0.3.12" }
ant-protocol = { path = "../ant-protocol", version = "1.0.5" }
>>>>>>> b1b4b5d4
bip39 = "2.0.0"
blst = "0.3.13"
blstrs = "0.7.1"
bls = { package = "blsttc", version = "8.0.1" }
bytes = { version = "1.0.1", features = ["serde"] }
const-hex = "1.12.0"
custom_debug = "~0.6.1"
exponential-backoff = "2.0.0"
eyre = "0.6.5"
futures = "0.3.30"
hex = "~0.4.3"
libp2p = { version = "0.55.0", features = [
    "tokio",
    "dns",
    "upnp",
    "kad",
    "macros",
    "request-response",
    "cbor",
    "identify",
    "quic",
    "relay",
    "noise",
    "tcp",
    "yamux",
    "websocket",
] }
pyo3 = { version = "0.23.4", optional = true, features = ["extension-module", "abi3-py38"] }
pyo3-async-runtimes = { version = "0.23", optional = true, features = ["tokio-runtime"] }
rand = "0.8.5"
rayon = "1.8.0"
rmp-serde = "1.1.1"
self_encryption = "~0.30.0"
serde = { version = "1.0.133", features = ["derive", "rc"] }
sha2 = "0.10.6"
thiserror = "1.0.23"
tokio = { version = "1.43.1", features = ["sync", "fs"] }
tracing = { version = "~0.1.26" }
walkdir = "2.5.0"
xor_name = "5.0.0"

[dev-dependencies]
alloy = { version = "0.15.6", default-features = false, features = ["contract", "json-rpc", "network", "node-bindings", "provider-http", "reqwest-rustls-tls", "rpc-client", "rpc-types", "signer-local", "std"] }
ant-logging = { path = "../ant-logging", version = "0.2.49" }
evmlib = { path = "../evmlib", version = "0.4.0" }
eyre = "0.6.5"
serial_test = "3.2.0"
sha2 = "0.10.6"
# Do not specify the version field. Release process expects even the local dev deps to be published.
# Removing the version field is a workaround.
test-utils = { path = "../test-utils" }
tracing-subscriber = { version = "0.3", features = ["env-filter"] }

[lints]
workspace = true

[package.metadata.docs.rs]
all-features = true
rustdoc-args = ["--cfg", "docsrs"]
# Adds snippets from the `examples` dir to items if relevant
cargo-args = ["-Zunstable-options", "-Zrustdoc-scrape-examples"]<|MERGE_RESOLUTION|>--- conflicted
+++ resolved
@@ -26,16 +26,9 @@
 loud = []
 
 [dependencies]
-<<<<<<< HEAD
-ant-bootstrap = { path = "../ant-bootstrap", version = "0.2.2" }
-ant-evm = { path = "../ant-evm", version = "0.1.13" }
-ant-protocol = { path = "../ant-protocol", version = "1.0.4" }
-=======
 ant-bootstrap = { path = "../ant-bootstrap", version = "0.2.3" }
 ant-evm = { path = "../ant-evm", version = "0.1.14" }
-ant-networking = { path = "../ant-networking", version = "0.3.12" }
 ant-protocol = { path = "../ant-protocol", version = "1.0.5" }
->>>>>>> b1b4b5d4
 bip39 = "2.0.0"
 blst = "0.3.13"
 blstrs = "0.7.1"
