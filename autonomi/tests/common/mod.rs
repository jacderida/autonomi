--- conflicted
+++ resolved
@@ -5,30 +5,45 @@
 use bip39::Mnemonic;
 use bls::SecretKey;
 use bytes::Bytes;
-<<<<<<< HEAD
 use const_hex::ToHexExt;
 use evmlib::CustomNetwork;
-=======
 use curv::elliptic::curves::ECScalar as _;
->>>>>>> 347f0f89
 use libp2p::Multiaddr;
-use rand::{Rng, RngCore as _};
+use rand::Rng;
 use sn_peers_acquisition::parse_peer_addr;
-<<<<<<< HEAD
 use sn_transfers::{get_faucet_data_dir, HotWallet};
 use std::env;
-
-fn get_var_or_panic(var: &str) -> String {
-    env::var(var).expect(&format!("{var} environment variable needs to be set"))
-}
-=======
 use sn_transfers::{get_faucet_data_dir, HotWallet, MainSecretKey};
 
 const MNEMONIC_FILENAME: &str = "account_secret";
 const ACCOUNT_ROOT_XORNAME_DERIVATION: &str = "m/1/0";
 const ACCOUNT_WALLET_DERIVATION: &str = "m/2/0";
 const DEFAULT_WALLET_DERIVIATION_PASSPHRASE: &str = "default";
->>>>>>> 347f0f89
+
+fn get_var_or_panic(var: &str) -> String {
+    env::var(var).expect(&format!("{var} environment variable needs to be set"))
+}
+
+/// Load a account from disk, with wallet, or create a new one using the mnemonic system
+fn load_account_wallet_or_create_with_mnemonic(
+    root_dir: &Path,
+    derivation_passphrase: Option<&str>,
+) -> Result<HotWallet, Box<dyn std::error::Error>> {
+    let wallet = HotWallet::load_from(root_dir);
+
+    match wallet {
+        Ok(wallet) => Ok(wallet),
+        Err(error) => {
+            tracing::warn!("Issue loading wallet, creating a new one: {error}");
+
+            let mnemonic = load_or_create_mnemonic(root_dir)?;
+            let wallet =
+                secret_key_from_mnemonic(mnemonic, derivation_passphrase.map(|v| v.to_owned()))?;
+
+            Ok(HotWallet::create_from_key(root_dir, wallet, None)?)
+        }
+    }
+}
 
 /// When launching a testnet locally, we can use the faucet wallet.
 pub fn load_hot_wallet_from_faucet() -> HotWallet {
@@ -59,67 +74,6 @@
     };
 
     peers_str.split(',').map(parse_peer_addr).collect()
-}
-<<<<<<< HEAD
-
-pub fn evm_network_from_env() -> evmlib::Network {
-    let evm_network = env::var("EVM_NETWORK").ok();
-    let arbitrum_flag = evm_network.as_deref() == Some("arbitrum-one");
-
-    let (rpc_url, payment_token_address, chunk_payments_address) = if arbitrum_flag {
-        (
-            evmlib::Network::ArbitrumOne.rpc_url().to_string(),
-            evmlib::Network::ArbitrumOne
-                .payment_token_address()
-                .encode_hex_with_prefix(),
-            evmlib::Network::ArbitrumOne
-                .chunk_payments_address()
-                .encode_hex_with_prefix(),
-        )
-    } else {
-        (
-            get_var_or_panic("RPC_URL"),
-            get_var_or_panic("PAYMENT_TOKEN_ADDRESS"),
-            get_var_or_panic("CHUNK_PAYMENTS_ADDRESS"),
-        )
-    };
-
-    evmlib::Network::Custom(CustomNetwork::new(
-        &rpc_url,
-        &payment_token_address,
-        &chunk_payments_address,
-    ))
-}
-
-pub fn evm_wallet_from_env_or_default(network: evmlib::Network) -> evmlib::wallet::Wallet {
-    // Default deployer wallet of the testnet.
-    const DEFAULT_WALLET_PRIVATE_KEY: &str =
-        "0xac0974bec39a17e36ba4a6b4d238ff944bacb478cbed5efcae784d7bf4f2ff80";
-
-    let private_key = env::var("PRIVATE_KEY").unwrap_or(DEFAULT_WALLET_PRIVATE_KEY.to_string());
-
-    evmlib::wallet::Wallet::new_from_private_key(network, &private_key)
-        .expect("Invalid private key")
-=======
-/// Load a account from disk, with wallet, or create a new one using the mnemonic system
-fn load_account_wallet_or_create_with_mnemonic(
-    root_dir: &Path,
-    derivation_passphrase: Option<&str>,
-) -> Result<HotWallet, Box<dyn std::error::Error>> {
-    let wallet = HotWallet::load_from(root_dir);
-
-    match wallet {
-        Ok(wallet) => Ok(wallet),
-        Err(error) => {
-            tracing::warn!("Issue loading wallet, creating a new one: {error}");
-
-            let mnemonic = load_or_create_mnemonic(root_dir)?;
-            let wallet =
-                secret_key_from_mnemonic(mnemonic, derivation_passphrase.map(|v| v.to_owned()))?;
-
-            Ok(HotWallet::create_from_key(root_dir, wallet, None)?)
-        }
-    }
 }
 
 fn load_or_create_mnemonic(root_dir: &Path) -> Result<Mnemonic, Box<dyn std::error::Error>> {
@@ -193,5 +147,44 @@
     let key_bytes = derived_key.serialize();
     let sk = SecretKey::from_bytes(key_bytes.into())?;
     Ok(MainSecretKey::new(sk))
->>>>>>> 347f0f89
+}
+
+pub fn evm_network_from_env() -> evmlib::Network {
+    let evm_network = env::var("EVM_NETWORK").ok();
+    let arbitrum_flag = evm_network.as_deref() == Some("arbitrum-one");
+
+    let (rpc_url, payment_token_address, chunk_payments_address) = if arbitrum_flag {
+        (
+            evmlib::Network::ArbitrumOne.rpc_url().to_string(),
+            evmlib::Network::ArbitrumOne
+                .payment_token_address()
+                .encode_hex_with_prefix(),
+            evmlib::Network::ArbitrumOne
+                .chunk_payments_address()
+                .encode_hex_with_prefix(),
+        )
+    } else {
+        (
+            get_var_or_panic("RPC_URL"),
+            get_var_or_panic("PAYMENT_TOKEN_ADDRESS"),
+            get_var_or_panic("CHUNK_PAYMENTS_ADDRESS"),
+        )
+    };
+
+    evmlib::Network::Custom(CustomNetwork::new(
+        &rpc_url,
+        &payment_token_address,
+        &chunk_payments_address,
+    ))
+}
+
+pub fn evm_wallet_from_env_or_default(network: evmlib::Network) -> evmlib::wallet::Wallet {
+    // Default deployer wallet of the testnet.
+    const DEFAULT_WALLET_PRIVATE_KEY: &str =
+        "0xac0974bec39a17e36ba4a6b4d238ff944bacb478cbed5efcae784d7bf4f2ff80";
+
+    let private_key = env::var("PRIVATE_KEY").unwrap_or(DEFAULT_WALLET_PRIVATE_KEY.to_string());
+
+    evmlib::wallet::Wallet::new_from_private_key(network, &private_key)
+        .expect("Invalid private key")
 }