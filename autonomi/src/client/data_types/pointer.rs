--- conflicted
+++ resolved
@@ -15,10 +15,6 @@
 };
 use crate::networking::{PeerId, Record};
 use ant_evm::{Amount, AttoTokens, EvmWalletError};
-<<<<<<< HEAD
-=======
-use ant_networking::{Addresses, GetRecordError, NetworkError};
->>>>>>> cb5caf67
 use ant_protocol::{
     storage::{try_deserialize_record, try_serialize_record, DataTypes, RecordHeader, RecordKind},
     NetworkAddress,
@@ -143,6 +139,7 @@
                 (None, &AttoTokens::zero())
             }
         };
+
         let total_cost = *price;
 
         let (record, payees) = if let Some(proof) = proof {
@@ -150,7 +147,7 @@
                 proof
                     .payees()
                     .iter()
-                    .map(|(peer_id, addrs)| (*peer_id, Addresses(addrs.clone())))
+                    .map(|(peer_id, _addrs)| *peer_id)
                     .collect(),
             );
             let record = Record {
