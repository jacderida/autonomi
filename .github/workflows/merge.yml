--- conflicted
+++ resolved
@@ -114,66 +114,12 @@
   #       timeout-minutes: 25
   #       run: cargo test --release --package sn_cli -- --skip test_acc_packet_
 
-<<<<<<< HEAD
   #       # We do not run client `--tests` here as they can require a network
   #     - name: Run client tests
   #       timeout-minutes: 25
   #       run: |
   #         cargo test --release --package sn_client --lib
   #         cargo test --release --package sn_client --doc
-=======
-        # We do not run client `--tests` here as they can require a network
-      - name: Run client tests
-        timeout-minutes: 25
-        run: |
-          cargo test --release --package sn_client --lib
-          cargo test --release --package sn_client --doc
-
-      - name: Run node tests
-        timeout-minutes: 25
-        run: cargo test --release --package sn_node --lib
-
-      - name: Run network tests
-        timeout-minutes: 25
-        run: cargo test --release --package sn_networking --features="open-metrics"
-
-      - name: Run protocol tests
-        timeout-minutes: 25
-        run: cargo test --release --package sn_protocol
-
-      - name: Run transfers tests
-        timeout-minutes: 25
-        run: cargo test --release --package sn_transfers
-
-      - name: Run logging tests
-        timeout-minutes: 25
-        run: cargo test --release --package sn_logging
-
-      - name: Run register tests
-        timeout-minutes: 25
-        run: cargo test --release --package sn_registers
-        env:
-          # this will speed up PR merge flows, while giving us a modicum
-          # of proptesting
-          # we do many more runs on the nightly run
-          PROPTEST_CASES: 50
-
-  e2e:
-    if: "!startsWith(github.event.head_commit.message, 'chore(release):')"
-    name: E2E tests
-    runs-on: ${{ matrix.os }}
-    strategy:
-      matrix:
-        include:
-          - os: ubuntu-latest
-            safe_path: /home/runner/.local/share/safe
-          - os: windows-latest
-            safe_path: C:\\Users\\runneradmin\\AppData\\Roaming\\safe
-          - os: macos-latest
-            safe_path: /Users/runner/Library/Application Support/safe
-    steps:
-      - uses: actions/checkout@v4
->>>>>>> 6c859ffe
 
   #     - name: Run node tests
   #       timeout-minutes: 25
@@ -181,7 +127,7 @@
 
   #     - name: Run network tests
   #       timeout-minutes: 25
-  #       run: cargo test --release --package sn_networking
+  #       run: cargo test --release --package sn_networking --features="open-metrics"
 
   #     - name: Run protocol tests
   #       timeout-minutes: 25
