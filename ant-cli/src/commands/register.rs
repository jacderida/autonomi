--- conflicted
+++ resolved
@@ -8,11 +8,7 @@
 
 #![allow(deprecated)]
 
-<<<<<<< HEAD
-use crate::opt::NetworkId;
-=======
 use crate::actions::NetworkContext;
->>>>>>> 3dc4cbd5
 use crate::wallet::load_wallet;
 use autonomi::client::register::RegisterAddress;
 use autonomi::client::register::SecretKey as RegisterSecretKey;
@@ -41,15 +37,7 @@
     Ok(())
 }
 
-<<<<<<< HEAD
-pub async fn cost(
-    name: &str,
-    init_peers_config: InitialPeersConfig,
-    network_id: NetworkId,
-) -> Result<()> {
-=======
 pub async fn cost(name: &str, network_context: NetworkContext) -> Result<()> {
->>>>>>> 3dc4cbd5
     let main_registers_key = crate::keys::get_register_signing_key()
         .wrap_err("The register key is required to perform this action")?;
     let client = crate::actions::connect_to_network(network_context)
@@ -73,10 +61,6 @@
     hex: bool,
     network_context: NetworkContext,
     max_fee_per_gas: Option<u128>,
-<<<<<<< HEAD
-    network_id: NetworkId,
-=======
->>>>>>> 3dc4cbd5
 ) -> Result<()> {
     let main_registers_key = crate::keys::get_register_signing_key()
         .wrap_err("The register key is required to perform this action")?;
@@ -134,10 +118,6 @@
     hex: bool,
     network_context: NetworkContext,
     max_fee_per_gas: Option<u128>,
-<<<<<<< HEAD
-    network_id: NetworkId,
-=======
->>>>>>> 3dc4cbd5
 ) -> Result<()> {
     let main_registers_key = crate::keys::get_register_signing_key()
         .wrap_err("The register key is required to perform this action")?;
@@ -203,12 +183,7 @@
     address: String,
     name: bool,
     hex: bool,
-<<<<<<< HEAD
-    init_peers_config: InitialPeersConfig,
-    network_id: NetworkId,
-=======
     network_context: NetworkContext,
->>>>>>> 3dc4cbd5
 ) -> Result<()> {
     let client = crate::actions::connect_to_network(network_context)
         .await
@@ -276,12 +251,7 @@
     address: String,
     name: bool,
     hex: bool,
-<<<<<<< HEAD
-    init_peers_config: InitialPeersConfig,
-    network_id: NetworkId,
-=======
     network_context: NetworkContext,
->>>>>>> 3dc4cbd5
 ) -> Result<()> {
     let client = crate::actions::connect_to_network(network_context)
         .await
