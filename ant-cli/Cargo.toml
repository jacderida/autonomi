[package]
authors = ["MaidSafe Developers <dev@maidsafe.net>"]
name = "ant-cli"
description = "CLI client for the Autonomi network"
license = "GPL-3.0"
version = "0.3.0"
edition = "2021"
homepage = "https://maidsafe.net"
readme = "README.md"
repository = "https://github.com/maidsafe/autonomi"

[[bin]]
name = "ant"
path = "src/main.rs"

[features]
default = ["metrics"]
local = ["ant-bootstrap/local", "autonomi/local", "ant-logging/process-metrics"]
metrics = ["ant-logging/process-metrics"]
nightly = []

[[bench]]
name = "files"
harness = false

[dependencies]
ant-bootstrap = { path = "../ant-bootstrap", version = "0.1.0" }
ant-build-info = { path = "../ant-build-info", version = "0.1.20" }
ant-logging = { path = "../ant-logging", version = "0.2.41" }
ant-protocol = { path = "../ant-protocol", version = "0.3.0" }
autonomi = { path = "../autonomi", version = "0.3.0", features = [
    "fs",
    "vault",
    "registers",
    "loud",
] }
clap = { version = "4.2.1", features = ["derive"] }
color-eyre = "0.6.3"
const-hex = "1.13.1"
dirs-next = "~2.0.0"
hex = "0.4.3"
indicatif = { version = "0.17.5", features = ["tokio"] }
prettytable = "0.10.0"
rand = { version = "~0.8.5", features = ["small_rng"] }
ring = "0.17.8"
rpassword = "7.0"
serde = "1.0.210"
serde_json = "1.0.132"
thiserror = "1.0"
tokio = { version = "1.32.0", features = [
    "io-util",
    "macros",
    "parking_lot",
    "rt",
    "sync",
    "time",
    "fs",
] }
tracing = { version = "~0.1.26" }
walkdir = "2.5.0"

[dev-dependencies]
<<<<<<< HEAD
autonomi = { path = "../autonomi", version = "0.2.4", features = ["fs"] }
=======
autonomi = { path = "../autonomi", version = "0.3.0", features = ["fs"]}
>>>>>>> 9828d923
criterion = "0.5.1"
eyre = "0.6.8"
rand = { version = "~0.8.5", features = ["small_rng"] }
rayon = "1.8.0"
tempfile = "3.6.0"

[lints]
workspace = true<|MERGE_RESOLUTION|>--- conflicted
+++ resolved
@@ -60,11 +60,7 @@
 walkdir = "2.5.0"
 
 [dev-dependencies]
-<<<<<<< HEAD
-autonomi = { path = "../autonomi", version = "0.2.4", features = ["fs"] }
-=======
-autonomi = { path = "../autonomi", version = "0.3.0", features = ["fs"]}
->>>>>>> 9828d923
+autonomi = { path = "../autonomi", version = "0.3.0", features = ["fs"] }
 criterion = "0.5.1"
 eyre = "0.6.8"
 rand = { version = "~0.8.5", features = ["small_rng"] }
