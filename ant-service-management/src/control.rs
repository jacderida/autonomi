--- conflicted
+++ resolved
@@ -186,21 +186,11 @@
         
         // First, try exact path matching (existing behavior)
         for (pid, process) in system.processes() {
-<<<<<<< HEAD
-            if let Some(path) = process.exe() {
-                if bin_path == path {
-                    trace!("Found process {bin_path:?} with exact path match, PID: {pid}");
-                    return Ok(pid.to_string().parse::<u32>()?);
-                }
-=======
             if let Some(path) = process.exe()
                 && bin_path == path
             {
-                // There does not seem to be any easy way to get the process ID from the `Pid`
-                // type. Probably something to do with representing it in a cross-platform way.
-                trace!("Found process {bin_path:?} with PID: {pid}");
+                trace!("Found process {bin_path:?} with exact path match, PID: {pid}");
                 return Ok(pid.to_string().parse::<u32>()?);
->>>>>>> eeff5f40
             }
         }
         
