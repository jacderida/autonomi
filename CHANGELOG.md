--- conflicted
+++ resolved
@@ -7,8 +7,6 @@
 
 *When editing this file, please respect a line length of 100.*
 
-<<<<<<< HEAD
-=======
 ## 2025-05-09
 
 ### Network
@@ -83,7 +81,6 @@
     + `scratchpad_verify`
     + `upload_chunks_with_retries`
 
->>>>>>> 38efcecc
 ## 2025-04-29
 
 ### Network
